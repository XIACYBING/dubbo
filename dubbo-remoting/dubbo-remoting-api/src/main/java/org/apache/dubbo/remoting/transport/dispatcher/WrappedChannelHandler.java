--- conflicted
+++ resolved
@@ -23,7 +23,6 @@
 import org.apache.dubbo.common.threadpool.manager.ExecutorRepository;
 import org.apache.dubbo.remoting.Channel;
 import org.apache.dubbo.remoting.ChannelHandler;
-import org.apache.dubbo.remoting.Constants;
 import org.apache.dubbo.remoting.RemotingException;
 import org.apache.dubbo.remoting.exchange.Request;
 import org.apache.dubbo.remoting.exchange.Response;
@@ -31,9 +30,6 @@
 import org.apache.dubbo.remoting.transport.ChannelHandlerDelegate;
 
 import java.util.concurrent.ExecutorService;
-
-import static org.apache.dubbo.common.constants.CommonConstants.CONSUMER_SIDE;
-import static org.apache.dubbo.common.constants.CommonConstants.SIDE_KEY;
 
 public class WrappedChannelHandler implements ChannelHandlerDelegate {
 
@@ -46,17 +42,6 @@
     public WrappedChannelHandler(ChannelHandler handler, URL url) {
         this.handler = handler;
         this.url = url;
-<<<<<<< HEAD
-        executor = (ExecutorService) ExtensionLoader.getExtensionLoader(ThreadPool.class).getAdaptiveExtension().getExecutor(url);
-
-        String componentKey = Constants.EXECUTOR_SERVICE_COMPONENT_KEY;
-        if (CONSUMER_SIDE.equalsIgnoreCase(url.getParameter(SIDE_KEY))) {
-            componentKey = CONSUMER_SIDE;
-        }
-        DataStore dataStore = ExtensionLoader.getExtensionLoader(DataStore.class).getDefaultExtension();
-        dataStore.put(componentKey, Integer.toString(url.getPort()), executor);
-=======
->>>>>>> 8e624056
     }
 
     public void close() {
@@ -113,12 +98,6 @@
         return url;
     }
 
-<<<<<<< HEAD
-    public ExecutorService getExecutorService() {
-        return executor == null || executor.isShutdown() ? SHARED_EXECUTOR : executor;
-    }
-
-=======
     /**
      * Currently, this method is mainly customized to facilitate the thread model on consumer side.
      * 1. Use ThreadlessExecutor, aka., delegate callback directly to the thread initiating the call.
@@ -160,6 +139,5 @@
         return getSharedExecutorService();
     }
 
->>>>>>> 8e624056
 
 }