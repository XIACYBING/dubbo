--- conflicted
+++ resolved
@@ -63,15 +63,9 @@
      */
     public static boolean CONVERT_NO_LOWER_HEADER = false;
 
-<<<<<<< HEAD
     public static boolean IGNORE_1_0_0_VERSION = false;
 
     public static boolean RESOLVE_FALLBACK_TO_DEFAULT = false;
-
-    private boolean versionChecked = false;
-
-=======
->>>>>>> b1ae0def
 
     public TripleProtocol(FrameworkModel frameworkModel) {
         this.frameworkModel = frameworkModel;
