/*
 * Licensed to the Apache Software Foundation (ASF) under one or more
 * contributor license agreements.  See the NOTICE file distributed with
 * this work for additional information regarding copyright ownership.
 * The ASF licenses this file to You under the Apache License, Version 2.0
 * (the "License"); you may not use this file except in compliance with
 * the License.  You may obtain a copy of the License at
 *
 *     http://www.apache.org/licenses/LICENSE-2.0
 *
 * Unless required by applicable law or agreed to in writing, software
 * distributed under the License is distributed on an "AS IS" BASIS,
 * WITHOUT WARRANTIES OR CONDITIONS OF ANY KIND, either express or implied.
 * See the License for the specific language governing permissions and
 * limitations under the License.
 */
package org.apache.dubbo.config;

import org.apache.dubbo.common.compiler.support.AdaptiveCompiler;
import org.apache.dubbo.common.extension.ExtensionLoader;
import org.apache.dubbo.common.infra.InfraAdapter;
import org.apache.dubbo.common.logger.Logger;
import org.apache.dubbo.common.logger.LoggerFactory;
import org.apache.dubbo.common.utils.CollectionUtils;
import org.apache.dubbo.common.utils.StringUtils;
import org.apache.dubbo.config.support.Parameter;

import java.net.InetAddress;
import java.net.UnknownHostException;
import java.util.ArrayList;
import java.util.HashMap;
import java.util.List;
import java.util.Map;
import java.util.Set;

import static org.apache.dubbo.common.constants.CommonConstants.APPLICATION_KEY;
import static org.apache.dubbo.common.constants.CommonConstants.DUMP_DIRECTORY;
import static org.apache.dubbo.common.constants.CommonConstants.HOST_KEY;
import static org.apache.dubbo.common.constants.CommonConstants.SHUTDOWN_WAIT_KEY;
import static org.apache.dubbo.common.constants.QosConstants.ACCEPT_FOREIGN_IP;
import static org.apache.dubbo.common.constants.QosConstants.QOS_ENABLE;
<<<<<<< HEAD
import static org.apache.dubbo.common.constants.QosConstants.QOS_ENABLE_COMPATIBLE;
import static org.apache.dubbo.common.constants.QosConstants.QOS_HOST;
import static org.apache.dubbo.common.constants.QosConstants.QOS_HOST_COMPATIBLE;
=======
>>>>>>> e5ca42bc
import static org.apache.dubbo.common.constants.QosConstants.QOS_PORT;
import static org.apache.dubbo.config.Constants.ARCHITECTURE;
import static org.apache.dubbo.config.Constants.DEVELOPMENT_ENVIRONMENT;
import static org.apache.dubbo.config.Constants.ENVIRONMENT;
import static org.apache.dubbo.config.Constants.NAME;
import static org.apache.dubbo.config.Constants.ORGANIZATION;
import static org.apache.dubbo.config.Constants.OWNER;
import static org.apache.dubbo.config.Constants.PRODUCTION_ENVIRONMENT;
import static org.apache.dubbo.config.Constants.TEST_ENVIRONMENT;


/**
 * The application info
 *
 * @export
 */
public class ApplicationConfig extends AbstractConfig {
    private static final Logger LOGGER = LoggerFactory.getLogger(ApplicationConfig.class);

    private static final long serialVersionUID = 5508512956753757169L;

    /**
     * Application name
     */
    private String name;

    /**
     * The application version
     */
    private String version;

    /**
     * Application owner
     */
    private String owner;

    /**
     * Application's organization (BU)
     */
    private String organization;

    /**
     * Architecture layer
     */
    private String architecture;

    /**
     * Environment, e.g. dev, test or production
     */
    private String environment;

    /**
     * Java compiler
     */
    private String compiler;

    /**
     * The type of the log access
     */
    private String logger;

    /**
     * Registry centers
     */
    private List<RegistryConfig> registries;
    private String registryIds;

    /**
     * Monitor center
     */
    private MonitorConfig monitor;

    /**
     * Is default or not
     */
    private Boolean isDefault;

    /**
     * Directory for saving thread dump
     */
    private String dumpDirectory;

    /**
     * Whether to enable qos or not
     */
    private Boolean qosEnable;

    /**
     * The qos host to listen
     */
    private String qosHost;

    /**
     * The qos port to listen
     */
    private Integer qosPort;

    /**
     * Should we accept foreign ip or not?
     */
    private Boolean qosAcceptForeignIp;

    /**
     * Customized parameters
     */
    private Map<String, String> parameters;

    /**
     * Config the shutdown.wait
     */
    private String shutwait;

    private String hostname;

    /**
     * Metadata type, local or remote, if choose remote, you need to further specify metadata center.
     */
    private String metadataType;

    private Boolean registerConsumer;

    public ApplicationConfig() {
    }

    public ApplicationConfig(String name) {
        setName(name);
    }

    @Parameter(key = APPLICATION_KEY, required = true, useKeyAsProperty = false)
    public String getName() {
        return name;
    }

    public void setName(String name) {
        checkName(NAME, name);
        this.name = name;
        if (StringUtils.isEmpty(id)) {
            id = name;
        }
    }

    @Parameter(key = "application.version")
    public String getVersion() {
        return version;
    }

    public void setVersion(String version) {
        this.version = version;
    }

    public String getOwner() {
        return owner;
    }

    public void setOwner(String owner) {
        checkMultiName(OWNER, owner);
        this.owner = owner;
    }

    public String getOrganization() {
        return organization;
    }

    public void setOrganization(String organization) {
        checkName(ORGANIZATION, organization);
        this.organization = organization;
    }

    public String getArchitecture() {
        return architecture;
    }

    public void setArchitecture(String architecture) {
        checkName(ARCHITECTURE, architecture);
        this.architecture = architecture;
    }

    public String getEnvironment() {
        return environment;
    }

    public void setEnvironment(String environment) {
        checkName(ENVIRONMENT, environment);
        if (environment != null) {
            if (!(DEVELOPMENT_ENVIRONMENT.equals(environment)
                    || TEST_ENVIRONMENT.equals(environment)
                    || PRODUCTION_ENVIRONMENT.equals(environment))) {

                throw new IllegalStateException(String.format("Unsupported environment: %s, only support %s/%s/%s, default is %s.",
                        environment,
                        DEVELOPMENT_ENVIRONMENT,
                        TEST_ENVIRONMENT,
                        PRODUCTION_ENVIRONMENT,
                        PRODUCTION_ENVIRONMENT));
            }
        }
        this.environment = environment;
    }

    public RegistryConfig getRegistry() {
        return CollectionUtils.isEmpty(registries) ? null : registries.get(0);
    }

    public void setRegistry(RegistryConfig registry) {
        List<RegistryConfig> registries = new ArrayList<RegistryConfig>(1);
        registries.add(registry);
        this.registries = registries;
    }

    public List<RegistryConfig> getRegistries() {
        return registries;
    }

    @SuppressWarnings({"unchecked"})
    public void setRegistries(List<? extends RegistryConfig> registries) {
        this.registries = (List<RegistryConfig>) registries;
    }

    @Parameter(excluded = true)
    public String getRegistryIds() {
        return registryIds;
    }

    public void setRegistryIds(String registryIds) {
        this.registryIds = registryIds;
    }

    public MonitorConfig getMonitor() {
        return monitor;
    }

    public void setMonitor(String monitor) {
        this.monitor = new MonitorConfig(monitor);
    }

    public void setMonitor(MonitorConfig monitor) {
        this.monitor = monitor;
    }

    public String getCompiler() {
        return compiler;
    }

    public void setCompiler(String compiler) {
        this.compiler = compiler;
        AdaptiveCompiler.setDefaultCompiler(compiler);
    }

    public String getLogger() {
        return logger;
    }

    public void setLogger(String logger) {
        this.logger = logger;
        LoggerFactory.setLoggerAdapter(logger);
    }

    public Boolean isDefault() {
        return isDefault;
    }

    public void setDefault(Boolean isDefault) {
        this.isDefault = isDefault;
    }

    @Parameter(key = DUMP_DIRECTORY)
    public String getDumpDirectory() {
        return dumpDirectory;
    }

    public void setDumpDirectory(String dumpDirectory) {
        this.dumpDirectory = dumpDirectory;
    }

    @Parameter(key = QOS_ENABLE)
    public Boolean getQosEnable() {
        return qosEnable;
    }

    public void setQosEnable(Boolean qosEnable) {
        this.qosEnable = qosEnable;
    }

    @Parameter(key = QOS_HOST)
    public String getQosHost() {
        return qosHost;
    }

    public void setQosHost(String qosHost) {
        this.qosHost = qosHost;
    }

    @Parameter(key = QOS_PORT)
    public Integer getQosPort() {
        return qosPort;
    }

    public void setQosPort(Integer qosPort) {
        this.qosPort = qosPort;
    }

    @Parameter(key = ACCEPT_FOREIGN_IP)
    public Boolean getQosAcceptForeignIp() {
        return qosAcceptForeignIp;
    }

    public void setQosAcceptForeignIp(Boolean qosAcceptForeignIp) {
        this.qosAcceptForeignIp = qosAcceptForeignIp;
    }

    /**
     * The format is the same as the springboot, including: getQosEnableCompatible(), getQosPortCompatible(), getQosAcceptForeignIpCompatible().
     *
     * @return
     */
    @Parameter(key = "qos-enable", excluded = true)
    public Boolean getQosEnableCompatible() {
        return getQosEnable();
    }

    public void setQosEnableCompatible(Boolean qosEnable) {
        setQosEnable(qosEnable);
    }

<<<<<<< HEAD
    @Parameter(key = QOS_HOST_COMPATIBLE, excluded = true)
    public String getQosHostCompatible() {
        return getQosHost();
    }

    public void setQosHostCompatible(String qosHost) {
        this.setQosHost(qosHost);
    }

    @Parameter(key = QOS_PORT_COMPATIBLE, excluded = true)
=======
    @Parameter(key = "qos-port", excluded = true)
>>>>>>> e5ca42bc
    public Integer getQosPortCompatible() {
        return getQosPort();
    }

    public void setQosPortCompatible(Integer qosPort) {
        this.setQosPort(qosPort);
    }

    @Parameter(key = "qos-accept-foreign-ip", excluded = true)
    public Boolean getQosAcceptForeignIpCompatible() {
        return this.getQosAcceptForeignIp();
    }

    public void setQosAcceptForeignIpCompatible(Boolean qosAcceptForeignIp) {
        this.setQosAcceptForeignIp(qosAcceptForeignIp);
    }

    public Map<String, String> getParameters() {
        return parameters;
    }

    public void setParameters(Map<String, String> parameters) {
        checkParameterName(parameters);
        this.parameters = parameters;
    }

    public String getShutwait() {
        return shutwait;
    }

    public void setShutwait(String shutwait) {
        System.setProperty(SHUTDOWN_WAIT_KEY, shutwait);
        this.shutwait = shutwait;
    }

    @Parameter(excluded = true)
    public String getHostname() {
        if (hostname == null) {
            try {
                hostname = InetAddress.getLocalHost().getHostName();
            } catch (UnknownHostException e) {
                LOGGER.warn("Failed to get the hostname of current instance.", e);
                hostname = "UNKNOWN";
            }
        }
        return hostname;
    }

    @Override
    @Parameter(excluded = true)
    public boolean isValid() {
        return !StringUtils.isEmpty(name);
    }

    public String getMetadataType() {
        return metadataType;
    }

    public void setMetadataType(String metadataType) {
        this.metadataType = metadataType;
    }

    public Boolean getRegisterConsumer() {
        return registerConsumer;
    }

    public void setRegisterConsumer(Boolean registerConsumer) {
        this.registerConsumer = registerConsumer;
    }

    @Override
    public void refresh() {
        super.refresh();
        appendEnvironmentProperties();
    }

    private void appendEnvironmentProperties() {
        if (parameters == null) {
            parameters = new HashMap<>();
        }

        Set<InfraAdapter> adapters = ExtensionLoader.getExtensionLoader(InfraAdapter.class).getSupportedExtensionInstances();
        if (CollectionUtils.isNotEmpty(adapters)) {
            Map<String, String> inputParameters = new HashMap<>();
            inputParameters.put(APPLICATION_KEY, getName());
            inputParameters.put(HOST_KEY, getHostname());
            for (InfraAdapter adapter : adapters) {
                Map<String, String> extraParameters = adapter.getExtraAttributes(inputParameters);
                if (CollectionUtils.isNotEmptyMap(extraParameters)) {
                    parameters.putAll(extraParameters);
                }
            }
        }
    }
}
<|MERGE_RESOLUTION|>--- conflicted
+++ resolved
@@ -1,480 +1,470 @@
-/*
- * Licensed to the Apache Software Foundation (ASF) under one or more
- * contributor license agreements.  See the NOTICE file distributed with
- * this work for additional information regarding copyright ownership.
- * The ASF licenses this file to You under the Apache License, Version 2.0
- * (the "License"); you may not use this file except in compliance with
- * the License.  You may obtain a copy of the License at
- *
- *     http://www.apache.org/licenses/LICENSE-2.0
- *
- * Unless required by applicable law or agreed to in writing, software
- * distributed under the License is distributed on an "AS IS" BASIS,
- * WITHOUT WARRANTIES OR CONDITIONS OF ANY KIND, either express or implied.
- * See the License for the specific language governing permissions and
- * limitations under the License.
- */
-package org.apache.dubbo.config;
-
-import org.apache.dubbo.common.compiler.support.AdaptiveCompiler;
-import org.apache.dubbo.common.extension.ExtensionLoader;
-import org.apache.dubbo.common.infra.InfraAdapter;
-import org.apache.dubbo.common.logger.Logger;
-import org.apache.dubbo.common.logger.LoggerFactory;
-import org.apache.dubbo.common.utils.CollectionUtils;
-import org.apache.dubbo.common.utils.StringUtils;
-import org.apache.dubbo.config.support.Parameter;
-
-import java.net.InetAddress;
-import java.net.UnknownHostException;
-import java.util.ArrayList;
-import java.util.HashMap;
-import java.util.List;
-import java.util.Map;
-import java.util.Set;
-
-import static org.apache.dubbo.common.constants.CommonConstants.APPLICATION_KEY;
-import static org.apache.dubbo.common.constants.CommonConstants.DUMP_DIRECTORY;
-import static org.apache.dubbo.common.constants.CommonConstants.HOST_KEY;
-import static org.apache.dubbo.common.constants.CommonConstants.SHUTDOWN_WAIT_KEY;
-import static org.apache.dubbo.common.constants.QosConstants.ACCEPT_FOREIGN_IP;
-import static org.apache.dubbo.common.constants.QosConstants.QOS_ENABLE;
-<<<<<<< HEAD
-import static org.apache.dubbo.common.constants.QosConstants.QOS_ENABLE_COMPATIBLE;
-import static org.apache.dubbo.common.constants.QosConstants.QOS_HOST;
-import static org.apache.dubbo.common.constants.QosConstants.QOS_HOST_COMPATIBLE;
-=======
->>>>>>> e5ca42bc
-import static org.apache.dubbo.common.constants.QosConstants.QOS_PORT;
-import static org.apache.dubbo.config.Constants.ARCHITECTURE;
-import static org.apache.dubbo.config.Constants.DEVELOPMENT_ENVIRONMENT;
-import static org.apache.dubbo.config.Constants.ENVIRONMENT;
-import static org.apache.dubbo.config.Constants.NAME;
-import static org.apache.dubbo.config.Constants.ORGANIZATION;
-import static org.apache.dubbo.config.Constants.OWNER;
-import static org.apache.dubbo.config.Constants.PRODUCTION_ENVIRONMENT;
-import static org.apache.dubbo.config.Constants.TEST_ENVIRONMENT;
-
-
-/**
- * The application info
- *
- * @export
- */
-public class ApplicationConfig extends AbstractConfig {
-    private static final Logger LOGGER = LoggerFactory.getLogger(ApplicationConfig.class);
-
-    private static final long serialVersionUID = 5508512956753757169L;
-
-    /**
-     * Application name
-     */
-    private String name;
-
-    /**
-     * The application version
-     */
-    private String version;
-
-    /**
-     * Application owner
-     */
-    private String owner;
-
-    /**
-     * Application's organization (BU)
-     */
-    private String organization;
-
-    /**
-     * Architecture layer
-     */
-    private String architecture;
-
-    /**
-     * Environment, e.g. dev, test or production
-     */
-    private String environment;
-
-    /**
-     * Java compiler
-     */
-    private String compiler;
-
-    /**
-     * The type of the log access
-     */
-    private String logger;
-
-    /**
-     * Registry centers
-     */
-    private List<RegistryConfig> registries;
-    private String registryIds;
-
-    /**
-     * Monitor center
-     */
-    private MonitorConfig monitor;
-
-    /**
-     * Is default or not
-     */
-    private Boolean isDefault;
-
-    /**
-     * Directory for saving thread dump
-     */
-    private String dumpDirectory;
-
-    /**
-     * Whether to enable qos or not
-     */
-    private Boolean qosEnable;
-
-    /**
-     * The qos host to listen
-     */
-    private String qosHost;
-
-    /**
-     * The qos port to listen
-     */
-    private Integer qosPort;
-
-    /**
-     * Should we accept foreign ip or not?
-     */
-    private Boolean qosAcceptForeignIp;
-
-    /**
-     * Customized parameters
-     */
-    private Map<String, String> parameters;
-
-    /**
-     * Config the shutdown.wait
-     */
-    private String shutwait;
-
-    private String hostname;
-
-    /**
-     * Metadata type, local or remote, if choose remote, you need to further specify metadata center.
-     */
-    private String metadataType;
-
-    private Boolean registerConsumer;
-
-    public ApplicationConfig() {
-    }
-
-    public ApplicationConfig(String name) {
-        setName(name);
-    }
-
-    @Parameter(key = APPLICATION_KEY, required = true, useKeyAsProperty = false)
-    public String getName() {
-        return name;
-    }
-
-    public void setName(String name) {
-        checkName(NAME, name);
-        this.name = name;
-        if (StringUtils.isEmpty(id)) {
-            id = name;
-        }
-    }
-
-    @Parameter(key = "application.version")
-    public String getVersion() {
-        return version;
-    }
-
-    public void setVersion(String version) {
-        this.version = version;
-    }
-
-    public String getOwner() {
-        return owner;
-    }
-
-    public void setOwner(String owner) {
-        checkMultiName(OWNER, owner);
-        this.owner = owner;
-    }
-
-    public String getOrganization() {
-        return organization;
-    }
-
-    public void setOrganization(String organization) {
-        checkName(ORGANIZATION, organization);
-        this.organization = organization;
-    }
-
-    public String getArchitecture() {
-        return architecture;
-    }
-
-    public void setArchitecture(String architecture) {
-        checkName(ARCHITECTURE, architecture);
-        this.architecture = architecture;
-    }
-
-    public String getEnvironment() {
-        return environment;
-    }
-
-    public void setEnvironment(String environment) {
-        checkName(ENVIRONMENT, environment);
-        if (environment != null) {
-            if (!(DEVELOPMENT_ENVIRONMENT.equals(environment)
-                    || TEST_ENVIRONMENT.equals(environment)
-                    || PRODUCTION_ENVIRONMENT.equals(environment))) {
-
-                throw new IllegalStateException(String.format("Unsupported environment: %s, only support %s/%s/%s, default is %s.",
-                        environment,
-                        DEVELOPMENT_ENVIRONMENT,
-                        TEST_ENVIRONMENT,
-                        PRODUCTION_ENVIRONMENT,
-                        PRODUCTION_ENVIRONMENT));
-            }
-        }
-        this.environment = environment;
-    }
-
-    public RegistryConfig getRegistry() {
-        return CollectionUtils.isEmpty(registries) ? null : registries.get(0);
-    }
-
-    public void setRegistry(RegistryConfig registry) {
-        List<RegistryConfig> registries = new ArrayList<RegistryConfig>(1);
-        registries.add(registry);
-        this.registries = registries;
-    }
-
-    public List<RegistryConfig> getRegistries() {
-        return registries;
-    }
-
-    @SuppressWarnings({"unchecked"})
-    public void setRegistries(List<? extends RegistryConfig> registries) {
-        this.registries = (List<RegistryConfig>) registries;
-    }
-
-    @Parameter(excluded = true)
-    public String getRegistryIds() {
-        return registryIds;
-    }
-
-    public void setRegistryIds(String registryIds) {
-        this.registryIds = registryIds;
-    }
-
-    public MonitorConfig getMonitor() {
-        return monitor;
-    }
-
-    public void setMonitor(String monitor) {
-        this.monitor = new MonitorConfig(monitor);
-    }
-
-    public void setMonitor(MonitorConfig monitor) {
-        this.monitor = monitor;
-    }
-
-    public String getCompiler() {
-        return compiler;
-    }
-
-    public void setCompiler(String compiler) {
-        this.compiler = compiler;
-        AdaptiveCompiler.setDefaultCompiler(compiler);
-    }
-
-    public String getLogger() {
-        return logger;
-    }
-
-    public void setLogger(String logger) {
-        this.logger = logger;
-        LoggerFactory.setLoggerAdapter(logger);
-    }
-
-    public Boolean isDefault() {
-        return isDefault;
-    }
-
-    public void setDefault(Boolean isDefault) {
-        this.isDefault = isDefault;
-    }
-
-    @Parameter(key = DUMP_DIRECTORY)
-    public String getDumpDirectory() {
-        return dumpDirectory;
-    }
-
-    public void setDumpDirectory(String dumpDirectory) {
-        this.dumpDirectory = dumpDirectory;
-    }
-
-    @Parameter(key = QOS_ENABLE)
-    public Boolean getQosEnable() {
-        return qosEnable;
-    }
-
-    public void setQosEnable(Boolean qosEnable) {
-        this.qosEnable = qosEnable;
-    }
-
-    @Parameter(key = QOS_HOST)
-    public String getQosHost() {
-        return qosHost;
-    }
-
-    public void setQosHost(String qosHost) {
-        this.qosHost = qosHost;
-    }
-
-    @Parameter(key = QOS_PORT)
-    public Integer getQosPort() {
-        return qosPort;
-    }
-
-    public void setQosPort(Integer qosPort) {
-        this.qosPort = qosPort;
-    }
-
-    @Parameter(key = ACCEPT_FOREIGN_IP)
-    public Boolean getQosAcceptForeignIp() {
-        return qosAcceptForeignIp;
-    }
-
-    public void setQosAcceptForeignIp(Boolean qosAcceptForeignIp) {
-        this.qosAcceptForeignIp = qosAcceptForeignIp;
-    }
-
-    /**
-     * The format is the same as the springboot, including: getQosEnableCompatible(), getQosPortCompatible(), getQosAcceptForeignIpCompatible().
-     *
-     * @return
-     */
-    @Parameter(key = "qos-enable", excluded = true)
-    public Boolean getQosEnableCompatible() {
-        return getQosEnable();
-    }
-
-    public void setQosEnableCompatible(Boolean qosEnable) {
-        setQosEnable(qosEnable);
-    }
-
-<<<<<<< HEAD
-    @Parameter(key = QOS_HOST_COMPATIBLE, excluded = true)
-    public String getQosHostCompatible() {
-        return getQosHost();
-    }
-
-    public void setQosHostCompatible(String qosHost) {
-        this.setQosHost(qosHost);
-    }
-
-    @Parameter(key = QOS_PORT_COMPATIBLE, excluded = true)
-=======
-    @Parameter(key = "qos-port", excluded = true)
->>>>>>> e5ca42bc
-    public Integer getQosPortCompatible() {
-        return getQosPort();
-    }
-
-    public void setQosPortCompatible(Integer qosPort) {
-        this.setQosPort(qosPort);
-    }
-
-    @Parameter(key = "qos-accept-foreign-ip", excluded = true)
-    public Boolean getQosAcceptForeignIpCompatible() {
-        return this.getQosAcceptForeignIp();
-    }
-
-    public void setQosAcceptForeignIpCompatible(Boolean qosAcceptForeignIp) {
-        this.setQosAcceptForeignIp(qosAcceptForeignIp);
-    }
-
-    public Map<String, String> getParameters() {
-        return parameters;
-    }
-
-    public void setParameters(Map<String, String> parameters) {
-        checkParameterName(parameters);
-        this.parameters = parameters;
-    }
-
-    public String getShutwait() {
-        return shutwait;
-    }
-
-    public void setShutwait(String shutwait) {
-        System.setProperty(SHUTDOWN_WAIT_KEY, shutwait);
-        this.shutwait = shutwait;
-    }
-
-    @Parameter(excluded = true)
-    public String getHostname() {
-        if (hostname == null) {
-            try {
-                hostname = InetAddress.getLocalHost().getHostName();
-            } catch (UnknownHostException e) {
-                LOGGER.warn("Failed to get the hostname of current instance.", e);
-                hostname = "UNKNOWN";
-            }
-        }
-        return hostname;
-    }
-
-    @Override
-    @Parameter(excluded = true)
-    public boolean isValid() {
-        return !StringUtils.isEmpty(name);
-    }
-
-    public String getMetadataType() {
-        return metadataType;
-    }
-
-    public void setMetadataType(String metadataType) {
-        this.metadataType = metadataType;
-    }
-
-    public Boolean getRegisterConsumer() {
-        return registerConsumer;
-    }
-
-    public void setRegisterConsumer(Boolean registerConsumer) {
-        this.registerConsumer = registerConsumer;
-    }
-
-    @Override
-    public void refresh() {
-        super.refresh();
-        appendEnvironmentProperties();
-    }
-
-    private void appendEnvironmentProperties() {
-        if (parameters == null) {
-            parameters = new HashMap<>();
-        }
-
-        Set<InfraAdapter> adapters = ExtensionLoader.getExtensionLoader(InfraAdapter.class).getSupportedExtensionInstances();
-        if (CollectionUtils.isNotEmpty(adapters)) {
-            Map<String, String> inputParameters = new HashMap<>();
-            inputParameters.put(APPLICATION_KEY, getName());
-            inputParameters.put(HOST_KEY, getHostname());
-            for (InfraAdapter adapter : adapters) {
-                Map<String, String> extraParameters = adapter.getExtraAttributes(inputParameters);
-                if (CollectionUtils.isNotEmptyMap(extraParameters)) {
-                    parameters.putAll(extraParameters);
-                }
-            }
-        }
-    }
-}
+/*
+ * Licensed to the Apache Software Foundation (ASF) under one or more
+ * contributor license agreements.  See the NOTICE file distributed with
+ * this work for additional information regarding copyright ownership.
+ * The ASF licenses this file to You under the Apache License, Version 2.0
+ * (the "License"); you may not use this file except in compliance with
+ * the License.  You may obtain a copy of the License at
+ *
+ *     http://www.apache.org/licenses/LICENSE-2.0
+ *
+ * Unless required by applicable law or agreed to in writing, software
+ * distributed under the License is distributed on an "AS IS" BASIS,
+ * WITHOUT WARRANTIES OR CONDITIONS OF ANY KIND, either express or implied.
+ * See the License for the specific language governing permissions and
+ * limitations under the License.
+ */
+package org.apache.dubbo.config;
+
+import org.apache.dubbo.common.compiler.support.AdaptiveCompiler;
+import org.apache.dubbo.common.extension.ExtensionLoader;
+import org.apache.dubbo.common.infra.InfraAdapter;
+import org.apache.dubbo.common.logger.Logger;
+import org.apache.dubbo.common.logger.LoggerFactory;
+import org.apache.dubbo.common.utils.CollectionUtils;
+import org.apache.dubbo.common.utils.StringUtils;
+import org.apache.dubbo.config.support.Parameter;
+
+import java.net.InetAddress;
+import java.net.UnknownHostException;
+import java.util.ArrayList;
+import java.util.HashMap;
+import java.util.List;
+import java.util.Map;
+import java.util.Set;
+
+import static org.apache.dubbo.common.constants.CommonConstants.APPLICATION_KEY;
+import static org.apache.dubbo.common.constants.CommonConstants.DUMP_DIRECTORY;
+import static org.apache.dubbo.common.constants.CommonConstants.HOST_KEY;
+import static org.apache.dubbo.common.constants.CommonConstants.SHUTDOWN_WAIT_KEY;
+import static org.apache.dubbo.common.constants.QosConstants.ACCEPT_FOREIGN_IP;
+import static org.apache.dubbo.common.constants.QosConstants.QOS_ENABLE;
+import static org.apache.dubbo.common.constants.QosConstants.QOS_PORT;
+import static org.apache.dubbo.config.Constants.ARCHITECTURE;
+import static org.apache.dubbo.config.Constants.DEVELOPMENT_ENVIRONMENT;
+import static org.apache.dubbo.config.Constants.ENVIRONMENT;
+import static org.apache.dubbo.config.Constants.NAME;
+import static org.apache.dubbo.config.Constants.ORGANIZATION;
+import static org.apache.dubbo.config.Constants.OWNER;
+import static org.apache.dubbo.config.Constants.PRODUCTION_ENVIRONMENT;
+import static org.apache.dubbo.config.Constants.TEST_ENVIRONMENT;
+
+
+/**
+ * The application info
+ *
+ * @export
+ */
+public class ApplicationConfig extends AbstractConfig {
+    private static final Logger LOGGER = LoggerFactory.getLogger(ApplicationConfig.class);
+
+    private static final long serialVersionUID = 5508512956753757169L;
+
+    /**
+     * Application name
+     */
+    private String name;
+
+    /**
+     * The application version
+     */
+    private String version;
+
+    /**
+     * Application owner
+     */
+    private String owner;
+
+    /**
+     * Application's organization (BU)
+     */
+    private String organization;
+
+    /**
+     * Architecture layer
+     */
+    private String architecture;
+
+    /**
+     * Environment, e.g. dev, test or production
+     */
+    private String environment;
+
+    /**
+     * Java compiler
+     */
+    private String compiler;
+
+    /**
+     * The type of the log access
+     */
+    private String logger;
+
+    /**
+     * Registry centers
+     */
+    private List<RegistryConfig> registries;
+    private String registryIds;
+
+    /**
+     * Monitor center
+     */
+    private MonitorConfig monitor;
+
+    /**
+     * Is default or not
+     */
+    private Boolean isDefault;
+
+    /**
+     * Directory for saving thread dump
+     */
+    private String dumpDirectory;
+
+    /**
+     * Whether to enable qos or not
+     */
+    private Boolean qosEnable;
+
+    /**
+     * The qos host to listen
+     */
+    private String qosHost;
+
+    /**
+     * The qos port to listen
+     */
+    private Integer qosPort;
+
+    /**
+     * Should we accept foreign ip or not?
+     */
+    private Boolean qosAcceptForeignIp;
+
+    /**
+     * Customized parameters
+     */
+    private Map<String, String> parameters;
+
+    /**
+     * Config the shutdown.wait
+     */
+    private String shutwait;
+
+    private String hostname;
+
+    /**
+     * Metadata type, local or remote, if choose remote, you need to further specify metadata center.
+     */
+    private String metadataType;
+
+    private Boolean registerConsumer;
+
+    public ApplicationConfig() {
+    }
+
+    public ApplicationConfig(String name) {
+        setName(name);
+    }
+
+    @Parameter(key = APPLICATION_KEY, required = true, useKeyAsProperty = false)
+    public String getName() {
+        return name;
+    }
+
+    public void setName(String name) {
+        checkName(NAME, name);
+        this.name = name;
+        if (StringUtils.isEmpty(id)) {
+            id = name;
+        }
+    }
+
+    @Parameter(key = "application.version")
+    public String getVersion() {
+        return version;
+    }
+
+    public void setVersion(String version) {
+        this.version = version;
+    }
+
+    public String getOwner() {
+        return owner;
+    }
+
+    public void setOwner(String owner) {
+        checkMultiName(OWNER, owner);
+        this.owner = owner;
+    }
+
+    public String getOrganization() {
+        return organization;
+    }
+
+    public void setOrganization(String organization) {
+        checkName(ORGANIZATION, organization);
+        this.organization = organization;
+    }
+
+    public String getArchitecture() {
+        return architecture;
+    }
+
+    public void setArchitecture(String architecture) {
+        checkName(ARCHITECTURE, architecture);
+        this.architecture = architecture;
+    }
+
+    public String getEnvironment() {
+        return environment;
+    }
+
+    public void setEnvironment(String environment) {
+        checkName(ENVIRONMENT, environment);
+        if (environment != null) {
+            if (!(DEVELOPMENT_ENVIRONMENT.equals(environment)
+                    || TEST_ENVIRONMENT.equals(environment)
+                    || PRODUCTION_ENVIRONMENT.equals(environment))) {
+
+                throw new IllegalStateException(String.format("Unsupported environment: %s, only support %s/%s/%s, default is %s.",
+                        environment,
+                        DEVELOPMENT_ENVIRONMENT,
+                        TEST_ENVIRONMENT,
+                        PRODUCTION_ENVIRONMENT,
+                        PRODUCTION_ENVIRONMENT));
+            }
+        }
+        this.environment = environment;
+    }
+
+    public RegistryConfig getRegistry() {
+        return CollectionUtils.isEmpty(registries) ? null : registries.get(0);
+    }
+
+    public void setRegistry(RegistryConfig registry) {
+        List<RegistryConfig> registries = new ArrayList<RegistryConfig>(1);
+        registries.add(registry);
+        this.registries = registries;
+    }
+
+    public List<RegistryConfig> getRegistries() {
+        return registries;
+    }
+
+    @SuppressWarnings({"unchecked"})
+    public void setRegistries(List<? extends RegistryConfig> registries) {
+        this.registries = (List<RegistryConfig>) registries;
+    }
+
+    @Parameter(excluded = true)
+    public String getRegistryIds() {
+        return registryIds;
+    }
+
+    public void setRegistryIds(String registryIds) {
+        this.registryIds = registryIds;
+    }
+
+    public MonitorConfig getMonitor() {
+        return monitor;
+    }
+
+    public void setMonitor(String monitor) {
+        this.monitor = new MonitorConfig(monitor);
+    }
+
+    public void setMonitor(MonitorConfig monitor) {
+        this.monitor = monitor;
+    }
+
+    public String getCompiler() {
+        return compiler;
+    }
+
+    public void setCompiler(String compiler) {
+        this.compiler = compiler;
+        AdaptiveCompiler.setDefaultCompiler(compiler);
+    }
+
+    public String getLogger() {
+        return logger;
+    }
+
+    public void setLogger(String logger) {
+        this.logger = logger;
+        LoggerFactory.setLoggerAdapter(logger);
+    }
+
+    public Boolean isDefault() {
+        return isDefault;
+    }
+
+    public void setDefault(Boolean isDefault) {
+        this.isDefault = isDefault;
+    }
+
+    @Parameter(key = DUMP_DIRECTORY)
+    public String getDumpDirectory() {
+        return dumpDirectory;
+    }
+
+    public void setDumpDirectory(String dumpDirectory) {
+        this.dumpDirectory = dumpDirectory;
+    }
+
+    @Parameter(key = QOS_ENABLE)
+    public Boolean getQosEnable() {
+        return qosEnable;
+    }
+
+    public void setQosEnable(Boolean qosEnable) {
+        this.qosEnable = qosEnable;
+    }
+
+    @Parameter(key = QOS_HOST)
+    public String getQosHost() {
+        return qosHost;
+    }
+
+    public void setQosHost(String qosHost) {
+        this.qosHost = qosHost;
+    }
+
+    @Parameter(key = QOS_PORT)
+    public Integer getQosPort() {
+        return qosPort;
+    }
+
+    public void setQosPort(Integer qosPort) {
+        this.qosPort = qosPort;
+    }
+
+    @Parameter(key = ACCEPT_FOREIGN_IP)
+    public Boolean getQosAcceptForeignIp() {
+        return qosAcceptForeignIp;
+    }
+
+    public void setQosAcceptForeignIp(Boolean qosAcceptForeignIp) {
+        this.qosAcceptForeignIp = qosAcceptForeignIp;
+    }
+
+    /**
+     * The format is the same as the springboot, including: getQosEnableCompatible(), getQosPortCompatible(), getQosAcceptForeignIpCompatible().
+     *
+     * @return
+     */
+    @Parameter(key = "qos-enable", excluded = true)
+    public Boolean getQosEnableCompatible() {
+        return getQosEnable();
+    }
+
+    public void setQosEnableCompatible(Boolean qosEnable) {
+        setQosEnable(qosEnable);
+    }
+
+    @Parameter(key = "qos-host", excluded = true)
+    public String getQosHostCompatible() {
+        return getQosHost();
+    }
+
+    public void setQosHostCompatible(String qosHost) {
+        this.setQosHost(qosHost);
+    }
+
+    @Parameter(key = "qos-port", excluded = true)
+    public Integer getQosPortCompatible() {
+        return getQosPort();
+    }
+
+    public void setQosPortCompatible(Integer qosPort) {
+        this.setQosPort(qosPort);
+    }
+
+    @Parameter(key = "qos-accept-foreign-ip", excluded = true)
+    public Boolean getQosAcceptForeignIpCompatible() {
+        return this.getQosAcceptForeignIp();
+    }
+
+    public void setQosAcceptForeignIpCompatible(Boolean qosAcceptForeignIp) {
+        this.setQosAcceptForeignIp(qosAcceptForeignIp);
+    }
+
+    public Map<String, String> getParameters() {
+        return parameters;
+    }
+
+    public void setParameters(Map<String, String> parameters) {
+        checkParameterName(parameters);
+        this.parameters = parameters;
+    }
+
+    public String getShutwait() {
+        return shutwait;
+    }
+
+    public void setShutwait(String shutwait) {
+        System.setProperty(SHUTDOWN_WAIT_KEY, shutwait);
+        this.shutwait = shutwait;
+    }
+
+    @Parameter(excluded = true)
+    public String getHostname() {
+        if (hostname == null) {
+            try {
+                hostname = InetAddress.getLocalHost().getHostName();
+            } catch (UnknownHostException e) {
+                LOGGER.warn("Failed to get the hostname of current instance.", e);
+                hostname = "UNKNOWN";
+            }
+        }
+        return hostname;
+    }
+
+    @Override
+    @Parameter(excluded = true)
+    public boolean isValid() {
+        return !StringUtils.isEmpty(name);
+    }
+
+    public String getMetadataType() {
+        return metadataType;
+    }
+
+    public void setMetadataType(String metadataType) {
+        this.metadataType = metadataType;
+    }
+
+    public Boolean getRegisterConsumer() {
+        return registerConsumer;
+    }
+
+    public void setRegisterConsumer(Boolean registerConsumer) {
+        this.registerConsumer = registerConsumer;
+    }
+
+    @Override
+    public void refresh() {
+        super.refresh();
+        appendEnvironmentProperties();
+    }
+
+    private void appendEnvironmentProperties() {
+        if (parameters == null) {
+            parameters = new HashMap<>();
+        }
+
+        Set<InfraAdapter> adapters = ExtensionLoader.getExtensionLoader(InfraAdapter.class).getSupportedExtensionInstances();
+        if (CollectionUtils.isNotEmpty(adapters)) {
+            Map<String, String> inputParameters = new HashMap<>();
+            inputParameters.put(APPLICATION_KEY, getName());
+            inputParameters.put(HOST_KEY, getHostname());
+            for (InfraAdapter adapter : adapters) {
+                Map<String, String> extraParameters = adapter.getExtraAttributes(inputParameters);
+                if (CollectionUtils.isNotEmptyMap(extraParameters)) {
+                    parameters.putAll(extraParameters);
+                }
+            }
+        }
+    }
+}